# Asset certification

Asset certification is a specialized form of
[HTTP certification](https://internetcomputer.org/docs/current/developer-docs/http-compatible-canisters/custom-http-canisters)
built for certifying static assets in [ICP](https://internetcomputer.org/) canisters.

The `ic-asset-certification` crate provides the necessary functionality to
certify and serve static assets from Rust canisters.

This is implemented in the following steps:

1. [Preparing assets](#preparing-assets).
2. [Configuring asset certification](#configuring-asset-certification).
3. [Inserting assets into the asset router](#inserting-assets-into-the-asset-router).
4. [Serving assets](#serving-assets).
5. [Deleting assets](#deleting-assets).
6. [Querying assets](#querying-assets).

For canisters that need it, it's also possible to [delete assets](#deleting-assets).

## Preparing assets

This library is unopinionated about where assets come from. However, there are three main options:

- Embedding assets in the canister at compile time:
  - [include_bytes!](https://doc.rust-lang.org/std/macro.include_bytes.html)
  - [include_dir!](https://docs.rs/include_dir/latest/include_dir/index.html)
- Uploading assets via canister endpoints at runtime:
  - The [`dfx` asset canister](https://github.com/dfinity/sdk/blob/master/docs/design/asset-canister-interface.md) is a good example of this approach.
- Generating assets dynamically in code, at runtime.

With the assets in memory, they can be converted into the `Asset` type:

```rust
use ic_asset_certification::Asset;

let asset = Asset::new(
    "index.html",
    b"<html><body><h1>Hello World!</h1></body></html>".as_slice(),
);
```

It is recommended to use references when including assets directly in the
canister to avoid duplicating the content. This is particularly important for
larger assets.

```rust
use ic_asset_certification::Asset;

let pretty_big_asset = include_bytes!("lib.rs");
let asset = Asset::new(
    "assets/pretty-big-asset.gz",
    pretty_big_asset.as_slice(),
);
```

In some cases, it may be necessary to use owned values, such as when assets are
dynamically generated or modified at runtime.

```rust
use ic_asset_certification::Asset;

let name = "World";
let asset = Asset::new(
    "index.html",
    format!("<html><body><h1>Hello {name}!</h1></body></html>").into_bytes(),
);
```

## Configuring asset certification

`AssetConfig` defines the configuration for any files that will be certified.
The configuration can either be matched to an individual file by path or to
many files by a glob.

In both cases, the following options can be configured for each asset:

- `content_type`
  - Providing this option will certify and serve a `Content-Type` header with
    the provided value.
  - If this value is not provided, the `Content-Type` header will not be
    inserted.
  - If the `Content-Type` header is not sent to the browser, the browser will
    try to guess the content type based on the file extension, unless an
    `X-Content-Type-Options: nosniff` header is sent.
  - Not certifying the `Content-Type` header will also allow a malicious replica
    to insert its own `Content-Type` header, which could lead to a security
    vulnerability.
- `headers`
  - Any additional headers provided will be certified and served with the
    asset.
  - It's important to include any headers that can affect browser behavior,
    particularly [security headers](https://owasp.org/www-project-secure-headers/index.html).
- `encodings`
<<<<<<< HEAD
  - A list of alternative encodings that can be used to serve the asset.
  - Each entry is a tuple of the [encoding name](AssetEncoding) and the file
    extension used in the file path, that can be conveniently created with
    the `default` factory method. For example, to include Brotli and Gzip encodings:
    `vec![AssetEncoding::Brotli.default(), AssetEncoding::Gzip.default()]`.
  - The default file extensions for each encoding are:
    - Brotli: `br`
    - Gzip: `gz`
    - Deflate: `zz`
    - Zstd: `zst`
  - Alternatively, a custom file extension can be provided for each encoding
    by using the `custom` factory method. For example, to include a custom
    file extension for Brotli and Gzip encodings:
    `vec![AssetEncoding::Brotli.custom("brotli"), AssetEncoding::Gzip.custom("gzip")]`.
  - Each encoding referenced must be provided to the asset router as a
    separate file with the same filename as the original file, but with an
    additional file extension matching the configuration. For example, if the
    current matched file is named `file.html`, then the asset router will
    look for `file.html.br` and `file.html.gz`.
  - If the file is found, the asset will be certified and served with the
    provided encoding according to the `Accept-Encoding`.
  - Encodings are prioritized in the following order:
    - Brotli
    - Zstd
    - Gzip
    - Deflate
    - Identity
  - The asset router will return the highest priority encoding that has been
    certified and is supported by the client.
=======
  - A list of alternative encodings that can be used to serve the asset.
  - Each entry is a tuple of the encoding name and the file
    extension used in the file path, that can be conveniently created with
    the `default` factory method. For example, to include Brotli and Gzip encodings:
    `vec![AssetEncoding::Brotli.default(), AssetEncoding::Gzip.default()]`.
  - The default file extensions for each encoding are:
    - Brotli: `br`
    - Gzip: `gz`
    - Deflate: `zz`
    - Zstd: `zst`
  - Alternatively, a custom file extension can be provided for each encoding
    by using the `custom` factory method. For example, to include a custom
    file extension for Brotli and Gzip encodings:
    `vec![AssetEncoding::Brotli.custom("brotli"), AssetEncoding::Gzip.custom("gzip")]`.
  - Each encoding referenced must be provided to the asset router as a
    separate file with the same filename as the original file, but with an
    additional file extension matching the configuration. For example, if the
    current matched file is named `file.html`, then the asset router will
    look for `file.html.br` and `file.html.gz`.
  - If the file is found, the asset will be certified and served with the
    provided encoding according to the `Accept-Encoding`.
  - Encodings are prioritized in the following order:
    - Brotli
    - Zstd
    - Gzip
    - Deflate
    - Identity
  - The asset router will return the highest priority encoding that has been
    certified and is supported by the client.
>>>>>>> f694f6e4

### Configuring individual files

When configuring an individual file, the `path` property is provided and must
match the path passed into the `Asset` constructor in the previous step.

In addition to the common configuration options, individual assets also have
the option of registering the asset as a fallback response for a particular
scope. This can be used to configure 404 pages or single-page application
entry points, for example.

When serving assets, if a requested path does not exactly match any assets, then
a search is conducted for an asset configured with the fallback scope that most
closely matches the requested asset's path.

For example, if a request is made for `/app.js` and no asset with that exact
path is found, an attempt will be made to serve an asset configured with a
fallback scope of `/`.

This will be done recursively until it's no longer
possible to find a valid fallback. For example, if a request is made for
`/assets/js/app/core/index.js` and no asset with that exact path is found, then
the search will check for assets configured with the following fallback scopes,
in order:

- `/assets/js/app/core`
- `/assets/js/app`
- `/assets/js`
- `/assets`
- `/`

If multiple fallback assets are configured, the first one found will be used,
since that will be the most specific one available for that path. If no asset is
found with any of these fallback scopes, no response will be returned.

It's also possible to register aliases for an asset. This can be useful for
configuring multiple paths that should serve the same asset. For example, if an
asset is configured with the path `index.html`, it can be aliased by the path
`/`.

The following example configures an individual HTML file to be served by the
on the `/index.html` path, in addition to serving as the fallback for the `/`
scope and setting `/` as an alias for this asset.

```rust
use ic_http_certification::StatusCode;
use ic_asset_certification::{AssetConfig, AssetFallbackConfig};

let config = AssetConfig::File {
    path: "index.html".to_string(),
    content_type: Some("text/html".to_string()),
    headers: vec![
        ("Cache-Control".to_string(), "public, no-cache, no-store".to_string()),
    ],
    fallback_for: vec![AssetFallbackConfig {
        scope: "/".to_string(),
        status_code: Some(StatusCode::OK),
    }],
    aliased_by: vec!["/".to_string()],
    encodings: vec![
        AssetEncoding::Brotli.default(),
        AssetEncoding::Gzip.default()
    ],
};
```

It's also possible to configure multiple fallbacks for a single asset. The
following example configures an individual HTML file to be served on the
`/404.html` path, in addition to serving as the fallback for the `/js` and `/css`
scopes.

Any request to paths starting in `/js` and `/css` directories that don't exactly
match an asset will be routed to the `/404.html` asset.

Multiple aliases are also configured for this asset, namely:

- `/404`,
- `/404/`,
- `/404.html`
- `/not-found`
- `/not-found/`
- `/not-found/index.html`

Requests to any of those aliases will serve the `/404.html` asset.

```rust
use ic_http_certification::StatusCode;
use ic_asset_certification::{AssetConfig, AssetFallbackConfig};

let config = AssetConfig::File {
    path: "404.html".to_string(),
    content_type: Some("text/html".to_string()),
    headers: vec![
        ("Cache-Control".to_string(), "public, no-cache, no-store".to_string()),
    ],
    fallback_for: vec![
        AssetFallbackConfig {
            scope: "/css".to_string(),
            status_code: Some(StatusCode::NOT_FOUND),
        },
        AssetFallbackConfig {
            scope: "/js".to_string(),
            status_code: Some(StatusCode::NOT_FOUND),
        },
    ],
    aliased_by: vec![
        "/404".to_string(),
        "/404/".to_string(),
        "/404.html".to_string(),
        "/not-found".to_string(),
        "/not-found/".to_string(),
        "/not-found/index.html".to_string(),
    ],
    encodings: vec![
        AssetEncoding::Brotli.default(),
        AssetEncoding::Gzip.default(),
    ],
};
```

### Configuring file patterns

When configuring file patterns, the `pattern` property is provided. This
property is a glob pattern that will be used to match multiple files.

Standard Unix-style glob syntax is supported:

- `?` matches any single character.
- `*` matches zero or more characters.
- `**` recursively matches directories but is only legal in three
  situations.
  - If the glob starts with `**/`, then it matches all directories.
    For example, `**/foo` matches `foo` and `bar/foo` but not
    `foo/bar`.
  - If the glob ends with `/**`, then it matches all sub-entries.
    For example, `foo/**` matches `foo/a` and `foo/a/b`, but not
    `foo`.
  - If the glob contains `/**/` anywhere within the pattern, then it
    matches zero or more directories.
  - Using `**` anywhere else is illegal.
  - The glob `**` is allowed and means "match everything."
- `{a,b}` matches `a` or `b` where `a` and `b` are arbitrary glob
  patterns. (N.B. Nesting `{...}` is not currently allowed.)
- `[ab]` matches `a` or `b` where `a` and `b` are characters.
- `[!ab]` to match any character except for `a` and `b`.
- Metacharacters such as `*` and `?` can be escaped with character
  class notation, e.g., `[*]` matches `*`.

For example, the following pattern will match all `.js` files in the `js`
directory:

```rust
use ic_http_certification::StatusCode;
use ic_asset_certification::AssetConfig;

let config = AssetConfig::Pattern {
    pattern: "js/*.js".to_string(),
    content_type: Some("application/javascript".to_string()),
    headers: vec![
        ("Cache-Control".to_string(), "public, max-age=31536000, immutable".to_string()),
    ],
    encodings: vec![
        AssetEncoding::Brotli.default(),
        AssetEncoding::Gzip.default(),
    ],
};
```

### Configuring redirects

Redirects can be configured using the `AssetConfig::Redirect` variant. This
variant takes `from` and `to` paths, and a redirect `kind`.
When a request is made to the `from` path, the client will be redirected to the
`to` path. The `AssetConfig::Redirect` config is not matched against any `Asset`s.

Redirects can be configured as either permanent
or temporary.

The browser will cache permanent redirects and will not request the old
location again. This is useful when the resource has permanently moved to a new
location. The browser will update its bookmarks and search engine results.

See the
[MDN Web Docs](https://developer.mozilla.org/en-US/docs/Web/HTTP/Status/301)
for more information on permanent redirects.

The browser will not cache temporary redirects and will request
the old location again. This is useful when the resource has temporarily moved
to a new location. The browser will not update its bookmarks and search engine
results.

See the
[MDN Web Docs](https://developer.mozilla.org/en-US/docs/Web/HTTP/Status/307)
for more information on temporary redirects.

The following example configures a permanent redirect from `/old` to `/new`:

```rust
use ic_asset_certification::{AssetConfig, AssetRedirectKind};

let config = AssetConfig::Redirect {
  from: "/old".to_string(),
  to: "/new".to_string(),
  kind: AssetRedirectKind::Permanent,
  headers: vec![(
    "content-type".to_string(),
    "text/plain; charset=utf-8".to_string(),
  )],
};
```

## Inserting assets into the asset router

The `AssetRouter` is responsible for certifying responses and routing requests to
the appropriate response.

Assets can be inserted using the `certify_assets` method:

```rust
use ic_http_certification::StatusCode;
use ic_asset_certification::{Asset, AssetConfig, AssetFallbackConfig, AssetRouter, AssetRedirectKind};

let mut asset_router = AssetRouter::default();

let assets = vec![
    Asset::new(
        "index.html",
        b"<html><body><h1>Hello World!</h1></body></html>".as_slice(),
    ),
    Asset::new(
        "index.html.gz",
        [0, 1, 2, 3, 4, 5]
    ),
    Asset::new(
        "index.html.br",
        [6, 7, 8, 9, 10, 11]
    ),
    Asset::new(
        "app.js",
        b"console.log('Hello World!');".as_slice(),
    ),
    Asset::new(
        "app.js.gz",
        [12, 13, 14, 15, 16, 17],
    ),
    Asset::new(
        "app.js.br",
        [18, 19, 20, 21, 22, 23],
    ),
    Asset::new(
      "css/app-ba74b708.css",
      b"html,body{min-height:100vh;}".as_slice(),
    ),
    Asset::new(
        "css/app-ba74b708.css.gz",
        [24, 25, 26, 27, 28, 29],
    ),
    Asset::new(
        "css/app-ba74b708.css.br",
        [30, 31, 32, 33, 34, 35],
    ),
];

let asset_configs = vec![
    AssetConfig::File {
        path: "index.html".to_string(),
        content_type: Some("text/html".to_string()),
        headers: vec![(
            "cache-control".to_string(),
            "public, no-cache, no-store".to_string(),
        )],
        fallback_for: vec![AssetFallbackConfig {
            scope: "/".to_string(),
            status_code: Some(StatusCode::OK),
        }],
        aliased_by: vec!["/".to_string()],
        encodings: vec![
            AssetEncoding::Brotli.default(),
            AssetEncoding::Gzip.default(),
        ],
    },
    AssetConfig::Pattern {
        pattern: "**/*.js".to_string(),
        content_type: Some("text/javascript".to_string()),
        headers: vec![(
            "cache-control".to_string(),
            "public, max-age=31536000, immutable".to_string(),
        )],
        encodings: vec![
            AssetEncoding::Brotli.default(),
            AssetEncoding::Gzip.default(),
        ],
    },
    AssetConfig::Pattern {
        pattern: "**/*.css".to_string(),
        content_type: Some("text/css".to_string()),
        headers: vec![(
            "cache-control".to_string(),
            "public, max-age=31536000, immutable".to_string(),
        )],
        encodings: vec![
            AssetEncoding::Brotli.default(),
            AssetEncoding::Gzip.default(),
        ],
    },
    AssetConfig::Redirect {
        from: "/old".to_string(),
        to: "/new".to_string(),
        kind: AssetRedirectKind::Permanent,
        headers: vec![(
            "content-type".to_string(),
            "text/plain; charset=utf-8".to_string(),
        )],
    },
];

asset_router.certify_assets(assets, asset_configs).unwrap();
```

After certifying assets, make sure to set the canister's
certified data:

```rust
use ic_cdk::api::set_certified_data;

set_certified_data(&asset_router.root_hash());
```

After creating the `AssetRouter`, it's also possible to initialize the router
with an `HttpCertificationTree`. This is useful when direct access to the
`HttpCertificationTree` is required for certifying `HttpRequest`s and
`HttpResponse`s outside of the `AssetRouter`.

The initialization of the `AssetRouter` must be done before certifying any assets
as the initialization function will reset the internal state of the `AssetRouter`.

```rust
use std::{cell::RefCell, rc::Rc};
use ic_http_certification::HttpCertificationTree;
use ic_asset_certification::AssetRouter;

let mut http_certification_tree: Rc<RefCell<HttpCertificationTree>> = Default::default();
let mut asset_router = AssetRouter::default();

asset_router.init_with_tree(http_certification_tree.clone());
```

## Serving assets

Assets can be served by calling the `serve_asset` method on the `AssetRouter`.
This method will return a response, a witness, and an expression path, which can be used
alongside the canister's data certificate to add the required certificate header to the response.

```rust
use ic_http_certification::{HttpRequest, utils::add_v2_certificate_header, StatusCode};
use ic_asset_certification::{Asset, AssetConfig, AssetFallbackConfig, AssetRouter};

let mut asset_router = AssetRouter::default();

let asset = Asset::new(
    "index.html",
    b"<html><body><h1>Hello World!</h1></body></html>".as_slice(),
);

let asset_config = AssetConfig::File {
    path: "index.html".to_string(),
    content_type: Some("text/html".to_string()),
    headers: vec![
        ("Cache-Control".to_string(), "public, no-cache, no-store".to_string()),
    ],
    fallback_for: vec![AssetFallbackConfig {
        scope: "/".to_string(),
        status_code: Some(StatusCode::OK),
    }],
    aliased_by: vec!["/".to_string()],
    encodings: vec![],
};

let http_request = HttpRequest::get("/").build();

asset_router.certify_assets(vec![asset], vec![asset_config]).unwrap();

let (mut response, witness, expr_path) = asset_router.serve_asset(&http_request).unwrap();

// This should normally be retrieved using `ic_cdk::api::data_certificate()`.
let data_certificate = vec![1, 2, 3];

add_v2_certificate_header(
    data_certificate,
    &mut response,
    &witness,
    &expr_path,
);
```

## Deleting assets

There are three ways to delete assets from the asset router:

1. [By configuration](#deleting-assets-by-configuration).
1. [By path](#deleting-assets-by-path).
1. [All at once](#deleting-all-assets).

### Deleting assets by configuration

Deleting assets by configuration is similar to [certifying them](#inserting-assets-into-the-asset-router).

Depending on the configuration provided to the `certify_assets` function,
multiple responses may be generated for the same asset. To ensure that all generated responses are deleted,
the `delete_assets` function accepts the same configuration.

If a configuration different from the one used to certify assets in the first place is provided,
one of two things can happen:

1. If the configuration includes a file that was not certified in the first place, it will be silently ignored.
For example, if the configuration provided to `certify_assets` includes the Brotli and Gzip encodings, but the
configuration provided to `delete_assets` includes Brotli, Gzip, and Deflate. The Brotli and Gzip encoded files will be deleted, while the Deflate file is ignored, since it doesn't exist.

2. If the configuration excludes a file that was certified, it will not be deleted. For example, if the configuration,
provided to `certify_assets` includes the Brotli and Gzip encodings, but the configuration provided to `delete_assets`
only includes Brotli, then the Gzip file will not be deleted.

Assuming the same base example used above to demonstrate certifying assets:

```rust
use ic_http_certification::StatusCode;
use ic_asset_certification::{Asset, AssetConfig, AssetFallbackConfig, AssetRouter, AssetRedirectKind, AssetEncoding};

let mut asset_router = AssetRouter::default();

let assets = vec![
    Asset::new(
        "index.html",
        b"<html><body><h1>Hello World!</h1></body></html>".as_slice(),
    ),
    Asset::new(
        "index.html.gz",
        &[0, 1, 2, 3, 4, 5]
    ),
    Asset::new(
        "index.html.br",
        &[6, 7, 8, 9, 10, 11]
    ),
    Asset::new(
        "app.js",
        b"console.log('Hello World!');".as_slice(),
    ),
    Asset::new(
        "app.js.gz",
        &[12, 13, 14, 15, 16, 17],
    ),
    Asset::new(
        "app.js.br",
        &[18, 19, 20, 21, 22, 23],
    ),
    Asset::new(
        "css/app-ba74b708.css",
        b"html,body{min-height:100vh;}".as_slice(),
    ),
    Asset::new(
        "css/app-ba74b708.css.gz",
        &[24, 25, 26, 27, 28, 29],
    ),
    Asset::new(
        "css/app-ba74b708.css.br",
        &[30, 31, 32, 33, 34, 35],
    ),
];

let asset_configs = vec![
    AssetConfig::File {
        path: "index.html".to_string(),
        content_type: Some("text/html".to_string()),
        headers: vec![(
            "cache-control".to_string(),
            "public, no-cache, no-store".to_string(),
        )],
        fallback_for: vec![AssetFallbackConfig {
            scope: "/".to_string(),
            status_code: Some(StatusCode::OK),
        }],
        aliased_by: vec!["/".to_string()],
        encodings: vec![
            AssetEncoding::Brotli.default_config(),
            AssetEncoding::Gzip.default_config(),
        ],
    },
    AssetConfig::Pattern {
        pattern: "**/*.js".to_string(),
        content_type: Some("text/javascript".to_string()),
        headers: vec![(
            "cache-control".to_string(),
            "public, max-age=31536000, immutable".to_string(),
        )],
        encodings: vec![
            AssetEncoding::Brotli.default_config(),
            AssetEncoding::Gzip.default_config(),
        ],
    },
    AssetConfig::Pattern {
        pattern: "**/*.css".to_string(),
        content_type: Some("text/css".to_string()),
        headers: vec![(
            "cache-control".to_string(),
            "public, max-age=31536000, immutable".to_string(),
        )],
        encodings: vec![
            AssetEncoding::Brotli.default_config(),
            AssetEncoding::Gzip.default_config(),
        ],
    },
    AssetConfig::Redirect {
        from: "/old".to_string(),
        to: "/new".to_string(),
        kind: AssetRedirectKind::Permanent,
        headers: vec![(
            "content-type".to_string(),
            "text/plain; charset=utf-8".to_string(),
        )],
    },
];

asset_router.certify_assets(assets, asset_configs).unwrap();
```

To delete the `index.html` asset, along with the fallback configuration for the `/` scope, the alias `/` and the alternative encodings:

```rust
asset_router
    .delete_assets(
        vec![
            Asset::new(
                "index.html",
                b"<html><body><h1>Hello World!</h1></body></html>".as_slice(),
            ),
            Asset::new("index.html.gz", &[0, 1, 2, 3, 4, 5]),
            Asset::new("index.html.br", &[6, 7, 8, 9, 10, 11]),
        ],
        vec![AssetConfig::File {
            path: "index.html".to_string(),
            content_type: Some("text/html".to_string()),
            headers: vec![(
                "cache-control".to_string(),
                "public, no-cache, no-store".to_string(),
            )],
            fallback_for: vec![AssetFallbackConfig {
                scope: "/".to_string(),
                status_code: Some(StatusCode::OK),
            }],
            aliased_by: vec!["/".to_string()],
            encodings: vec![
                AssetEncoding::Brotli.default_config(),
                AssetEncoding::Gzip.default_config(),
            ],
        }],
    )
    .unwrap();
```

To delete the `app.js` asset, along with the alternative encodings:

```rust
asset_router
    .delete_assets(
        vec![
            Asset::new("app.js", b"console.log('Hello World!');".as_slice()),
            Asset::new("app.js.gz", &[12, 13, 14, 15, 16, 17]),
            Asset::new("app.js.br", &[18, 19, 20, 21, 22, 23]),
        ],
        vec![AssetConfig::Pattern {
            pattern: "**/*.js".to_string(),
            content_type: Some("text/javascript".to_string()),
            headers: vec![(
                "cache-control".to_string(),
                "public, max-age=31536000, immutable".to_string(),
            )],
            encodings: vec![
                AssetEncoding::Brotli.default_config(),
                AssetEncoding::Gzip.default_config(),
            ],
        }],
    )
    .unwrap();
```

To delete the `css/app-ba74b708.css` asset, along with the alternative encodings:

```rust
asset_router.delete_assets(
    vec![
        Asset::new(
            "css/app-ba74b708.css",
            b"html,body{min-height:100vh;}".as_slice(),
        ),
        Asset::new(
            "css/app-ba74b708.css.gz",
            &[24, 25, 26, 27, 28, 29],
        ),
        Asset::new(
            "css/app-ba74b708.css.br",
            &[30, 31, 32, 33, 34, 35],
        ),
    ],
    vec![
        AssetConfig::Pattern {
            pattern: "**/*.css".to_string(),
            content_type: Some("text/css".to_string()),
            headers: vec![(
                "cache-control".to_string(),
                "public, max-age=31536000, immutable".to_string(),
            )],
            encodings: vec![
                AssetEncoding::Brotli.default_config(),
                AssetEncoding::Gzip.default_config(),
            ],
        },
    ]
).unwrap();
```

And finally, to delete the `/old` redirect:

```rust
asset_router
    .delete_assets(
        vec![],
        vec![AssetConfig::Redirect {
            from: "/old".to_string(),
            to: "/new".to_string(),
            kind: AssetRedirectKind::Permanent,
            headers: vec![(
                "content-type".to_string(),
                "text/plain; charset=utf-8".to_string(),
            )],
        }],
    )
    .unwrap();
```

After deleting any assets, make sure to set the canister's
certified data again:

```rust
use ic_cdk::api::set_certified_data;

set_certified_data(&asset_router.root_hash());
```

### Deleting assets by path

To delete assets by path, use the `delete_assets_by_path` function.

Depending on the configuration provided to the `certify_assets` function,
multiple responses may be generated for the same asset. These assets may exist on different paths,
for example, if the `alias` configuration is used. If `alias` paths are not passed to this function,
they will not be deleted.

If multiple encodings exist for a path, all encodings will be deleted.

Fallbacks are also not deleted; to delete them, use the `delete_fallback_assets_by_path` function.

Assuming the same base example used above to demonstrate certifying assets:

```rust
use ic_http_certification::StatusCode;
use ic_asset_certification::{Asset, AssetConfig, AssetFallbackConfig, AssetRouter, AssetRedirectKind, AssetEncoding};

let mut asset_router = AssetRouter::default();

let assets = vec![
    Asset::new(
        "index.html",
        b"<html><body><h1>Hello World!</h1></body></html>".as_slice(),
    ),
    Asset::new(
        "index.html.gz",
        &[0, 1, 2, 3, 4, 5]
    ),
    Asset::new(
        "index.html.br",
        &[6, 7, 8, 9, 10, 11]
    ),
    Asset::new(
        "app.js",
        b"console.log('Hello World!');".as_slice(),
    ),
    Asset::new(
        "app.js.gz",
        &[12, 13, 14, 15, 16, 17],
    ),
    Asset::new(
        "app.js.br",
        &[18, 19, 20, 21, 22, 23],
    ),
    Asset::new(
        "css/app-ba74b708.css",
        b"html,body{min-height:100vh;}".as_slice(),
    ),
    Asset::new(
        "css/app-ba74b708.css.gz",
        &[24, 25, 26, 27, 28, 29],
    ),
    Asset::new(
        "css/app-ba74b708.css.br",
        &[30, 31, 32, 33, 34, 35],
    ),
];

let asset_configs = vec![
    AssetConfig::File {
        path: "index.html".to_string(),
        content_type: Some("text/html".to_string()),
        headers: vec![(
            "cache-control".to_string(),
            "public, no-cache, no-store".to_string(),
        )],
        fallback_for: vec![AssetFallbackConfig {
            scope: "/".to_string(),
            status_code: Some(StatusCode::OK),
        }],
        aliased_by: vec!["/".to_string()],
        encodings: vec![
            AssetEncoding::Brotli.default_config(),
            AssetEncoding::Gzip.default_config(),
        ],
    },
    AssetConfig::Pattern {
        pattern: "**/*.js".to_string(),
        content_type: Some("text/javascript".to_string()),
        headers: vec![(
            "cache-control".to_string(),
            "public, max-age=31536000, immutable".to_string(),
        )],
        encodings: vec![
            AssetEncoding::Brotli.default_config(),
            AssetEncoding::Gzip.default_config(),
        ],
    },
    AssetConfig::Pattern {
        pattern: "**/*.css".to_string(),
        content_type: Some("text/css".to_string()),
        headers: vec![(
            "cache-control".to_string(),
            "public, max-age=31536000, immutable".to_string(),
        )],
        encodings: vec![
            AssetEncoding::Brotli.default_config(),
            AssetEncoding::Gzip.default_config(),
        ],
    },
    AssetConfig::Redirect {
        from: "/old".to_string(),
        to: "/new".to_string(),
        kind: AssetRedirectKind::Permanent,
        headers: vec![("content-type".to_string(), "text/plain".to_string())],
    },
];

asset_router.certify_assets(assets, asset_configs).unwrap();
```

To delete the `index.html` asset, along with the fallback configuration for the `/` scope, the alias `/` and the alternative encodings:

```rust
asset_router
    .delete_assets_by_path(
        vec![
            "/index.html", // deletes the index.html asset, along with all encodings
            "/" // deletes the `/` alias for index.html, along with all encodings
        ],
    )
    .unwrap();

asset_router
    .delete_fallback_assets_by_path(
       vec![
          "/" // deletes the fallback configuration for the `/` scope, along with all encodings
      ]
   )
  .unwrap();
```

To delete the `app.js`asset, along with the alternative encodings:

```rust
asset_router.delete_assets(vec!["/app.js"]).unwrap();
```

To delete the `css/app-ba74b708.css` asset, along with the alternative encodings:

```rust
asset_router.delete_assets(vec!["/css/app-ba74b708.css"]).unwrap();
```

And finally, to delete the `/old` redirect:

```rust
asset_router.delete_assets_by_path(vec!["/old"]).unwrap();
```

After deleting any assets, make sure to set the canister's
certified data again:

```rust
use ic_cdk::api::set_certified_data;

set_certified_data(&asset_router.root_hash());
```

### Deleting all assets

It's also possible to delete all assets and their certification in one go:

```rust
asset_router.delete_all_assets();
```

After deleting any assets, make sure to set the canister's
certified data again:

```rust
use ic_cdk::api::set_certified_data;

set_certified_data(&asset_router.root_hash());
```

## Querying assets

The `AssetRouter` has two functions to retrieve an `AssetMap` containing assets.

The `get_assets()` function returns all standard assets, while the `get_fallback_assets()` function returns all fallback assets.

The `AssetMap` can be used to query assets by `path`, `encoding`, and `starting_range`.

For standard assets, the path refers to the asset's path, e.g., `/index.html`.

For fallback assets, the path refers to the scope that the fallback is valid for, e.g., `/`. See the `fallback_for` config option for more information on fallback scopes.

For all types of assets, the encoding refers to the encoding of the asset; see `AssetEncoding`.

Assets greater than 2 MiB are split into multiple ranges; the starting range allows retrieval of
individual chunks of these large assets. The first range is `Some(0)`, the second range is
`Some(ASSET_CHUNK_SIZE)`, the third range is `Some(ASSET_CHUNK_SIZE * 2)`, and so on. The entire asset can
also be retrieved by passing `None` as the `starting_range`. Note that `ASSET_CHUNK_SIZE` is a constant defined in the `ic_asset_certification` crate.<|MERGE_RESOLUTION|>--- conflicted
+++ resolved
@@ -92,37 +92,6 @@
   - It's important to include any headers that can affect browser behavior,
     particularly [security headers](https://owasp.org/www-project-secure-headers/index.html).
 - `encodings`
-<<<<<<< HEAD
-  - A list of alternative encodings that can be used to serve the asset.
-  - Each entry is a tuple of the [encoding name](AssetEncoding) and the file
-    extension used in the file path, that can be conveniently created with
-    the `default` factory method. For example, to include Brotli and Gzip encodings:
-    `vec![AssetEncoding::Brotli.default(), AssetEncoding::Gzip.default()]`.
-  - The default file extensions for each encoding are:
-    - Brotli: `br`
-    - Gzip: `gz`
-    - Deflate: `zz`
-    - Zstd: `zst`
-  - Alternatively, a custom file extension can be provided for each encoding
-    by using the `custom` factory method. For example, to include a custom
-    file extension for Brotli and Gzip encodings:
-    `vec![AssetEncoding::Brotli.custom("brotli"), AssetEncoding::Gzip.custom("gzip")]`.
-  - Each encoding referenced must be provided to the asset router as a
-    separate file with the same filename as the original file, but with an
-    additional file extension matching the configuration. For example, if the
-    current matched file is named `file.html`, then the asset router will
-    look for `file.html.br` and `file.html.gz`.
-  - If the file is found, the asset will be certified and served with the
-    provided encoding according to the `Accept-Encoding`.
-  - Encodings are prioritized in the following order:
-    - Brotli
-    - Zstd
-    - Gzip
-    - Deflate
-    - Identity
-  - The asset router will return the highest priority encoding that has been
-    certified and is supported by the client.
-=======
   - A list of alternative encodings that can be used to serve the asset.
   - Each entry is a tuple of the encoding name and the file
     extension used in the file path, that can be conveniently created with
@@ -152,7 +121,6 @@
     - Identity
   - The asset router will return the highest priority encoding that has been
     certified and is supported by the client.
->>>>>>> f694f6e4
 
 ### Configuring individual files
 
