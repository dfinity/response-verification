--- conflicted
+++ resolved
@@ -65,11 +65,6 @@
 }
 
 const NO_CACHE_ASSET_CACHE_CONTROL: &str = "public, no-cache, no-store";
-<<<<<<< HEAD
-
-// Certification
-=======
->>>>>>> b8aa8306
 
 // Certification
 
