# Serving static assets over HTTP

## Overview

This guide walks through an example project that demonstrates how to create a canister that can serve certified static assets (HTML, CSS, JS) over HTTP. The example project presents a very simple single-page JavaScript application. Assets are embedded into the canister when it is compiled.

This is not a beginner's canister development guide. Many fundamental concepts that a relatively experienced canister developer should already know will be omitted. Concepts specific to asset certification will be called out here and can help to understand the [full code example](https://github.com/dfinity/response-verification/tree/main/examples/http-certification/assets).

The certification and serving of assets is based on the high-level [`ic-asset-certification` crate](https://crates.io/crates/ic-asset-certification).

If more flexibility than what this crate provides is needed, the lower-level [`ic-http-certification` crate](https://crates.io/crates/ic-http-certification) can be used. Be sure to check out the ["Custom HTTP Canisters"](https://internetcomputer.org/docs/current/developer-docs/http-compatible-canisters/custom-http-canisters) and ["Custom asset canisters"](https://internetcomputer.org/docs/current/developer-docs/web-apps/http-compatible-canisters/serving-static-assets-over-http) guides to learn more about how to use that library for serving assets.

## The frontend assets

The frontend project used for this example is a simple starter project generated with `npx degit solidjs/templates/ts my-app`. The only changes that have been made are in the `vite.config.ts` file. The `vite-plugin-compression` plugin was added and configured to generate Gzip and Brotli encoded assets, alongside the original assets. The `ext` configuration affects the file extension and it's important to keep this consistent with the backend canister code that will be seen later in this guide.

```ts
import { defineConfig } from 'vite';
import solidPlugin from 'vite-plugin-solid';

// import the compression plugin
import viteCompressionPlugin from 'vite-plugin-compression';

export default defineConfig({
  plugins: [
    solidPlugin(),

    // setup Gzip compression
    viteCompressionPlugin({
      algorithm: 'gzip',
      // this extension will be referenced later in the canister code
      ext: '.gz',
      // ensure to not delete the original files
      deleteOriginFile: false,
      threshold: 0,
    }),

    // setup Brotli compression
    viteCompressionPlugin({
      algorithm: 'brotliCompress',
      // this extension will be referenced later in the canister code
      ext: '.br',
      // ensure to not delete the original files
      deleteOriginFile: false,
      threshold: 0,
    }),
  ],
  server: {
    port: 3000,
  },
  build: {
    target: 'esnext',
  },
});
```

The rest of this guide will address the canister code.

## Lifecycle hooks

The first thing to do when the canister bootstraps for the first time is to certify all the assets. This is done in the `init` hook. The `certify_all_assets` function will be covered in a later section.

The asset certification is not stored in stable memory so it's necessary to re-certify the assets after a canister upgrade. This is done in the `post_upgrade` hook.

```rust
#[init]
fn init() {
    certify_all_assets();
}

#[post_upgrade]
fn post_upgrade() {
    init();
}
```

## Canister endpoints

<<<<<<< HEAD
There is only one canister endpoint in this example to serve assets, `http_request` query endpoint. The `serve_metrics` and `serve_asset` functions will be covered in a later section.
=======
There is only one canister endpoint in this example to serve assets, the `http_request` query endpoint. The `http_request` handler uses two auxiliary functions, `serve_metrics` and `serve_asset`, which are covered in a later section.
>>>>>>> 911afa6a

```rust
#[query]
fn http_request(req: HttpRequest) -> HttpResponse {
    let path = req.get_path().expect("Failed to parse request path");

    // if the request is for the metrics endpoint, serve the metrics
    if path == "/metrics" {
        return serve_metrics();
    }

    // otherwise, serve the requested asset
    serve_asset(&req)
}
```

## Loading assets

Assets are embedded into the canister's Wasm at build time. This is achieved using the [`include_dir`](https://michael-f-bryan.github.io/include_dir/include_dir/index.html) crate. Note that this works fine for a small number of assets, but a larger number of assets may cause longer compile times, as mentioned in the [crate's documentation](https://michael-f-bryan.github.io/include_dir/include_dir/index.html#compile-time-considerations).

The assets are imported from the frontend build directory:

```rust
static ASSETS_DIR: Dir<'_> = include_dir!("$CARGO_MANIFEST_DIR/../frontend/dist");
```

With the assets loaded, they need to be converted into the `Asset` type that the `ic-asset-certification` crate uses.

```rust
/// Rescursively collect all assets from the provided directory
fn collect_assets<'content, 'path>(
    dir: &'content Dir<'path>,
    assets: &mut Vec<Asset<'content, 'path>>,
) {
    for file in dir.files() {
        assets.push(Asset::new(file.path().to_string_lossy(), file.contents()));
    }

    for dir in dir.dirs() {
        collect_assets(dir, assets);
    }
}
```

## Certifying assets

Asset certification is configured using the `AssetConfig` type. This type is used to specify the content type, headers, and any fallbacks for each asset.

To handle common headers, a helper function `get_asset_headers` is used. The security headers added to responses are based on the [OWASP Secure Headers project](https://owasp.org/www-project-secure-headers/index.html).

These security headers have been included as a reasonably secure default for most static asset APIs. However, it's vitally important for developers to educate themselves and make informed decisions in the context of their own project's needs.

```rust
fn get_asset_headers(additional_headers: Vec<HeaderField>) -> Vec<HeaderField> {
    // set up the default headers and include additional headers provided by the caller
    let mut headers = vec![
        ("strict-transport-security".to_string(), "max-age=31536000; includeSubDomains".to_string()),
        ("x-frame-options".to_string(), "DENY".to_string()),
        ("x-content-type-options".to_string(), "nosniff".to_string()),
        ("content-security-policy".to_string(), "default-src 'self'; img-src 'self' data:; form-action 'self'; object-src 'none'; frame-ancestors 'none'; upgrade-insecure-requests; block-all-mixed-content".to_string()),
        ("referrer-policy".to_string(), "no-referrer".to_string()),
        ("permissions-policy".to_string(), "accelerometer=(),ambient-light-sensor=(),autoplay=(),battery=(),camera=(),display-capture=(),document-domain=(),encrypted-media=(),fullscreen=(),gamepad=(),geolocation=(),gyroscope=(),layout-animations=(self),legacy-image-formats=(self),magnetometer=(),microphone=(),midi=(),oversized-images=(self),payment=(),picture-in-picture=(),publickey-credentials-get=(),speaker-selection=(),sync-xhr=(self),unoptimized-images=(self),unsized-media=(self),usb=(),screen-wake-lock=(),web-share=(),xr-spatial-tracking=()".to_string()),
        ("cross-origin-embedder-policy".to_string(), "require-corp".to_string()),
        ("cross-origin-opener-policy".to_string(), "same-origin".to_string()),
    ];
    headers.extend(additional_headers);

    headers
}
```

For the `index.html` file, the `AssetConfig::File` variant is used to target the configuration to that file specifically. The `fallback_for` field of this variant is used to specify that this asset is the fallback for all paths that don't exactly match a file and the `aliased_by` field is used to specify alternative paths that will serve the asset.

For the remaining files, they can all be configured in bulk using the `AssetConfig::Pattern` variant. This variant uses a glob pattern to match multiple files.

The `certify_all_assets` function performs the following steps:

1. Define the asset certification configurations.
2. Collect all assets from the frontend build directory.
3. Skip certification for the `/metrics` endpoint.
4. Certify the assets using the `certify_assets` function from the `ic-asset-certification` crate.
5. Set the canister's certified data.

````rust
thread_local! {
    static HTTP_TREE: Rc<RefCell<HttpCertificationTree>> = Default::default();

    static ASSET_ROUTER: RefCell<AssetRouter<'static>> = RefCell::new(AssetRouter::with_tree(HTTP_TREE.with(|tree| tree.clone())));

    // initializing the asset router with an HTTP certification tree is optional.
    // if direct access to the HTTP certification tree is not needed for certifying
    // requests and responses outside of the asset router, then this step can be skipped
    // and the asset router can be initialized like so:
<<<<<<< HEAD
    // ```
    // static ASSET_ROUTER: RefCell<AssetRouter<'static>> = Default::default();
    // ```
    static ASSET_ROUTER: RefCell<AssetRouter<'static>> = RefCell::new(AssetRouter::with_tree(HTTP_TREE.with(|tree| tree.clone())));
=======
    static ASSET_ROUTER: RefCell<AssetRouter<'static>> = Default::default();
>>>>>>> 911afa6a
}

const IMMUTABLE_ASSET_CACHE_CONTROL: &str = "public, max-age=31536000, immutable";
const NO_CACHE_ASSET_CACHE_CONTROL: &str = "public, no-cache, no-store";

fn certify_all_assets() {
    // 1. Define the asset certification configurations.
    let encodings = vec![
        AssetEncoding::Brotli.default(),
        AssetEncoding::Gzip.default(),
    ];

    let asset_configs = vec![
        AssetConfig::File {
            path: "index.html".to_string(),
            content_type: Some("text/html".to_string()),
            headers: get_asset_headers(vec![(
                "cache-control".to_string(),
                NO_CACHE_ASSET_CACHE_CONTROL.to_string(),
            )]),
            fallback_for: vec![AssetFallbackConfig {
                scope: "/".to_string(),
                status_code: Some(StatusCode::OK),
            }],
            aliased_by: vec!["/".to_string()],
            encodings: encodings.clone(),
        },
        AssetConfig::Pattern {
            pattern: "**/*.js".to_string(),
            content_type: Some("text/javascript".to_string()),
            headers: get_asset_headers(vec![(
                "cache-control".to_string(),
                IMMUTABLE_ASSET_CACHE_CONTROL.to_string(),
            )]),
            encodings: encodings.clone(),
        },
        AssetConfig::Pattern {
            pattern: "**/*.css".to_string(),
            content_type: Some("text/css".to_string()),
            headers: get_asset_headers(vec![(
                "cache-control".to_string(),
                IMMUTABLE_ASSET_CACHE_CONTROL.to_string(),
            )]),
            encodings,
        },
        AssetConfig::Pattern {
            pattern: "**/*.ico".to_string(),
            content_type: Some("image/x-icon".to_string()),
            headers: get_asset_headers(vec![(
                "cache-control".to_string(),
                IMMUTABLE_ASSET_CACHE_CONTROL.to_string(),
            )]),
            encodings: vec![],
        },
        AssetConfig::Redirect {
            from: "/old-url".to_string(),
            to: "/".to_string(),
            kind: AssetRedirectKind::Permanent,
        },
    ];

    // 2. Collect all assets from the frontend build directory.
    let mut assets = Vec::new();
    collect_assets(&ASSETS_DIR, &mut assets);

    // 3. Skip certification for the metrics endpoint.
    HTTP_TREE.with(|tree| {
        let mut tree = tree.borrow_mut();

        let metrics_tree_path = HttpCertificationPath::exact("/metrics");
        let metrics_certification = HttpCertification::skip();
        let metrics_tree_entry =
            HttpCertificationTreeEntry::new(metrics_tree_path, metrics_certification);

        tree.insert(&metrics_tree_entry);
    });

    ASSET_ROUTER.with_borrow_mut(|asset_router| {
        // 4. Certify the assets using the `certify_assets` function from the `ic-asset-certification` crate.
        if let Err(err) = asset_router.certify_assets(assets, asset_configs) {
            ic_cdk::trap(&format!("Failed to certify assets: {}", err));
        }

        // 5. Set the canister's certified data.
        set_certified_data(&asset_router.root_hash());
    });
}
````

## Serving assets

The `serve_asset` function is responsible for serving assets. It uses the `serve_asset` function from the `AssetRouter` to serve the assets. This function returns an `HttpResponse` that can be returned to the caller.

```rust
fn serve_asset(req: &HttpRequest) -> HttpResponse<'static> {
    ASSET_ROUTER.with_borrow(|asset_router| {
        if let Ok(response) = asset_router.serve_asset(
            &data_certificate().expect("No data certificate available"),
            req,
        ) {
            response
        } else {
            ic_cdk::trap("Failed to serve asset");
        }
    })
}
```

## Serving metrics

The `serve_metrics` function is responsible for serving metrics. Since metrics are not certified, this procedure is a bit more involved compared to serving assets, which is handled entirely by the `asset_router`.

It's important to determine whether skipping certification is appropriate for the use case. In this example, metrics are not sensitive data and are not used to make decisions that could affect the canister's security. Therefore, it's determined to be acceptable to skip certification for this use case, but that may not be the case for every canister. The important takeaway from this example is to learn how to skip certification, when it is necessary and safe to do so.

The `Metrics` struct is used to collect the number of assets, number of fallback assets, and the cycle balance and serialize this into JSON. The `add_v2_certificate_header` function from the `ic-http-certification` library is used to add the `IC-Certificate` header to the response and then the `IC-Certificate-Expression` header is added too. The `get_asset_headers` function is used to get the same headers for the response that are used for asset responses.

```rust
fn serve_metrics() -> HttpResponse<'static> {
    ASSET_ROUTER.with_borrow(|asset_router| {
        let metrics = Metrics {
            num_assets: asset_router.get_assets().len(),
            num_fallback_assets: asset_router.get_fallback_assets().len(),
            cycle_balance: canister_balance(),
        };
        let body = serde_json::to_vec(&metrics).expect("Failed to serialize metrics");
<<<<<<< HEAD
        let headers = get_asset_headers(vec![
            (
                CERTIFICATE_EXPRESSION_HEADER_NAME.to_string(),
                DefaultCelBuilder::skip_certification().to_string(),
            ),
            ("content-type".to_string(), "application/json".to_string()),
            (
                "cache-control".to_string(),
                NO_CACHE_ASSET_CACHE_CONTROL.to_string(),
            ),
        ]);
        let mut response = HttpResponse::builder()
            .with_status_code(200)
            .with_body(body)
            .with_headers(headers)
=======
        let mut response = HttpResponse::builder()
            .with_status_code(200)
            .with_body(body)
>>>>>>> 911afa6a
            .build();

        HTTP_TREE.with(|tree| {
            let tree = tree.borrow();

            let metrics_tree_path = HttpCertificationPath::exact("/metrics");
            let metrics_certification = HttpCertification::skip();
            let metrics_tree_entry =
                HttpCertificationTreeEntry::new(&metrics_tree_path, metrics_certification);
            add_v2_certificate_header(
                &data_certificate().expect("No data certificate available"),
                &mut response,
                &tree.witness(&metrics_tree_entry, "/metrics").unwrap(),
                &metrics_tree_path.to_expr_path(),
            );

<<<<<<< HEAD
=======
            let headers = get_asset_headers(vec![(
                CERTIFICATE_EXPRESSION_HEADER_NAME.to_string(),
                DefaultCelBuilder::skip_certification().to_string(),
            )]);
            response.headers_mut().extend_from_slice(&headers);
>>>>>>> 911afa6a
            response
        })
    })
}
<<<<<<< HEAD
```

## Testing the canister

To test the canister, you can use the `dfx` command-line tool. First, run DFX:

```shell
dfx start --background --clean
```

Then, deploy the canister:

```shell
dfx deploy http_certification_assets_backend
```

You can now access the canister's assets by navigating to the canister's URL in a web browser. The URL can also be found using the following command, making sure to replace `backend` with the name of the canister:

```shell
echo "http://$(dfx canister id http_certification_assets_backend).localhost:$(dfx info webserver-port)"
```

Alternatively, to make a request with cURL, again making sure to replace `backend` with the name of the canister:

```shell
curl "http://$(dfx canister id http_certification_assets_backend).localhost:$(dfx info webserver-port)" --resolve "$(dfx canister id http_certification_assets_backend).localhost:$(dfx info webserver-port):127.0.0.1"
```

## Resources

- [Example source code](https://github.com/dfinity/response-verification/tree/main/examples/http-certification/assets).
- [`ic-asset-certification` crate](https://crates.io/crates/ic-asset-certification).
- [`ic-asset-certification` docs](https://docs.rs/ic-asset-certification/latest/ic_asset_certification).
- [`ic-asset-certification` source code](https://github.com/dfinity/response-verification/tree/main/packages/ic-asset-certification).
=======
```
>>>>>>> 911afa6a
<|MERGE_RESOLUTION|>--- conflicted
+++ resolved
@@ -76,11 +76,7 @@
 
 ## Canister endpoints
 
-<<<<<<< HEAD
-There is only one canister endpoint in this example to serve assets, `http_request` query endpoint. The `serve_metrics` and `serve_asset` functions will be covered in a later section.
-=======
 There is only one canister endpoint in this example to serve assets, the `http_request` query endpoint. The `http_request` handler uses two auxiliary functions, `serve_metrics` and `serve_asset`, which are covered in a later section.
->>>>>>> 911afa6a
 
 ```rust
 #[query]
@@ -164,7 +160,7 @@
 4. Certify the assets using the `certify_assets` function from the `ic-asset-certification` crate.
 5. Set the canister's certified data.
 
-````rust
+```rust
 thread_local! {
     static HTTP_TREE: Rc<RefCell<HttpCertificationTree>> = Default::default();
 
@@ -174,14 +170,7 @@
     // if direct access to the HTTP certification tree is not needed for certifying
     // requests and responses outside of the asset router, then this step can be skipped
     // and the asset router can be initialized like so:
-<<<<<<< HEAD
-    // ```
-    // static ASSET_ROUTER: RefCell<AssetRouter<'static>> = Default::default();
-    // ```
-    static ASSET_ROUTER: RefCell<AssetRouter<'static>> = RefCell::new(AssetRouter::with_tree(HTTP_TREE.with(|tree| tree.clone())));
-=======
     static ASSET_ROUTER: RefCell<AssetRouter<'static>> = Default::default();
->>>>>>> 911afa6a
 }
 
 const IMMUTABLE_ASSET_CACHE_CONTROL: &str = "public, max-age=31536000, immutable";
@@ -269,7 +258,7 @@
         set_certified_data(&asset_router.root_hash());
     });
 }
-````
+```
 
 ## Serving assets
 
@@ -307,7 +296,6 @@
             cycle_balance: canister_balance(),
         };
         let body = serde_json::to_vec(&metrics).expect("Failed to serialize metrics");
-<<<<<<< HEAD
         let headers = get_asset_headers(vec![
             (
                 CERTIFICATE_EXPRESSION_HEADER_NAME.to_string(),
@@ -323,11 +311,6 @@
             .with_status_code(200)
             .with_body(body)
             .with_headers(headers)
-=======
-        let mut response = HttpResponse::builder()
-            .with_status_code(200)
-            .with_body(body)
->>>>>>> 911afa6a
             .build();
 
         HTTP_TREE.with(|tree| {
@@ -344,19 +327,10 @@
                 &metrics_tree_path.to_expr_path(),
             );
 
-<<<<<<< HEAD
-=======
-            let headers = get_asset_headers(vec![(
-                CERTIFICATE_EXPRESSION_HEADER_NAME.to_string(),
-                DefaultCelBuilder::skip_certification().to_string(),
-            )]);
-            response.headers_mut().extend_from_slice(&headers);
->>>>>>> 911afa6a
             response
         })
     })
 }
-<<<<<<< HEAD
 ```
 
 ## Testing the canister
@@ -390,7 +364,4 @@
 - [Example source code](https://github.com/dfinity/response-verification/tree/main/examples/http-certification/assets).
 - [`ic-asset-certification` crate](https://crates.io/crates/ic-asset-certification).
 - [`ic-asset-certification` docs](https://docs.rs/ic-asset-certification/latest/ic_asset_certification).
-- [`ic-asset-certification` source code](https://github.com/dfinity/response-verification/tree/main/packages/ic-asset-certification).
-=======
-```
->>>>>>> 911afa6a
+- [`ic-asset-certification` source code](https://github.com/dfinity/response-verification/tree/main/packages/ic-asset-certification).